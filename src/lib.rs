#![crate_name = "users"]
#![crate_type = "rlib"]
#![crate_type = "dylib"]

//! This is a library for getting information on Unix users and groups. It
//! supports getting the system users, and creating your own mock tables.
//!
//! In Unix, each user has an individual *user ID*, and each process has an
//! *effective user ID* that says which user’s permissions it is using.
//! Furthermore, users can be the members of *groups*, which also have names and
//! IDs. This functionality is exposed in libc, the C standard library, but as
//! an unsafe Rust interface. This wrapper library provides a safe interface,
//! using User and Group objects instead of low-level pointers and strings. It
//! also offers basic caching functionality.
//!
//! It does not (yet) offer *editing* functionality; the objects returned are
//! read-only.
//!
//!
//! ## Users
//!
//! The function `get_current_uid` returns a `uid_t` value representing the user
//! currently running the program, and the `get_user_by_uid` function scans the
//! users database and returns a User object with the user’s information. This
//! function returns `None` when there is no user for that ID.
//!
//! A `User` object has the following accessors:
//!
//! - **uid:** The user’s ID
//! - **name:** The user’s name
//! - **primary_group:** The ID of this user’s primary group
//!
//! Here is a complete example that prints out the current user’s name:
//!
//! ```rust
//! use users::{get_user_by_uid, get_current_uid};
//! let user = get_user_by_uid(get_current_uid()).unwrap();
//! println!("Hello, {}!", user.name());
//! ```
//!
//! This code assumes (with `unwrap()`) that the user hasn’t been deleted after
//! the program has started running. For arbitrary user IDs, this is **not** a
//! safe assumption: it’s possible to delete a user while it’s running a
//! program, or is the owner of files, or for that user to have never existed.
//! So always check the return values from `user_to_uid`!
//!
//! There is also a `get_current_username` function, as it’s such a common
//! operation that it deserves special treatment.
//!
//!
//! ## Caching
//!
//! Despite the above warning, the users and groups database rarely changes.
//! While a short program may only need to get user information once, a
//! long-running one may need to re-query the database many times, and a
//! medium-length one may get away with caching the values to save on redundant
//! system calls.
//!
//! For this reason, this crate offers a caching interface to the database,
//! which offers the same functionality while holding on to every result,
//! caching the information so it can be re-used.
//!
//! To introduce a cache, create a new `UsersCache` and call the same
//! methods on it. For example:
//!
//! ```rust
//! use users::{Users, Groups, UsersCache};
//! let mut cache = UsersCache::new();
//! let uid = cache.get_current_uid();
//! let user = cache.get_user_by_uid(uid).unwrap();
//! println!("Hello again, {}!", user.name());
//! ```
//!
//! This cache is **only additive**: it’s not possible to drop it, or erase
//! selected entries, as when the database may have been modified, it’s best to
//! start entirely afresh. So to accomplish this, just start using a new
//! `UsersCache`.
//!
//!
//! ## Groups
//!
//! Finally, it’s possible to get groups in a similar manner.
//! A `Group` has the following accessors:
//!
//! - **gid:** The group’s ID
//! - **name:** The group’s name
//!
//! And again, a complete example:
//!
//! ```no_run
//! use users::{Users, Groups, UsersCache};
//! let mut cache = UsersCache::new();
//! let group = cache.get_group_by_name("admin").expect("No such group 'admin'!");
//! println!("The '{}' group has the ID {}", group.name(), group.gid());
//! ```
//!
//!
//! ## Caveats
//!
//! You should be prepared for the users and groups tables to be completely
//! broken: IDs shouldn’t be assumed to map to actual users and groups, and
//! usernames and group names aren’t guaranteed to map either!
//!
//! Use the mocking module to create custom tables to test your code for these
//! edge cases.

<<<<<<< HEAD
#![warn(missing_copy_implementations)]
#![warn(missing_docs)]
#![warn(trivial_casts, trivial_numeric_casts)]
#![warn(unused_extern_crates, unused_qualifications)]

extern crate libc;
pub use libc::{uid_t, gid_t};
=======
extern crate libc;
pub use libc::{uid_t, gid_t, c_int};
#[cfg(any(target_os = "macos", target_os = "freebsd", target_os = "dragonfly"))]
use libc::{c_char, time_t};
#[cfg(target_os = "linux")]
use libc::c_char;

use std::borrow::ToOwned;
use std::collections::hash_map::Entry::{Occupied, Vacant};
use std::collections::HashMap;
use std::ffi::{CStr, CString};
use std::io;
use std::ptr::read;
use std::str::from_utf8_unchecked;

pub mod mock;


/// The trait for the `OSUsers` object.
pub trait Users {

    /// Return a User object if one exists for the given user ID; otherwise, return None.
    fn get_user_by_uid(&mut self, uid: uid_t) -> Option<User>;

    /// Return a User object if one exists for the given username; otherwise, return None.
    fn get_user_by_name(&mut self, username: &str) -> Option<User>;

    /// Return a Group object if one exists for the given group ID; otherwise, return None.
    fn get_group_by_gid(&mut self, gid: gid_t) -> Option<Group>;

    /// Return a Group object if one exists for the given groupname; otherwise, return None.
    fn get_group_by_name(&mut self, group_name: &str) -> Option<Group>;

    /// Return the user ID for the user running the process.
    fn get_current_uid(&mut self) -> uid_t;

    /// Return the username of the user running the process.
    fn get_current_username(&mut self) -> Option<String>;

    /// Return the group ID for the user running the process.
    fn get_current_gid(&mut self) -> gid_t;

    /// Return the group name of the user running the process.
    fn get_current_groupname(&mut self) -> Option<String>;

    /// Return the effective user id.
    fn get_effective_uid(&mut self) -> uid_t;

    /// Return the effective group id.
    fn get_effective_gid(&mut self) -> gid_t;

    /// Return the effective username.
    fn get_effective_username(&mut self) -> Option<String>;

    /// Return the effective group name.
    fn get_effective_groupname(&mut self) -> Option<String>;
}

#[cfg(any(target_os = "macos", target_os = "freebsd", target_os = "dragonfly"))]
#[repr(C)]
struct c_passwd {
    pub pw_name:    *const c_char,  // user name
    pub pw_passwd:  *const c_char,  // password field
    pub pw_uid:     uid_t,          // user ID
    pub pw_gid:     gid_t,          // group ID
    pub pw_change:  time_t,         // password change time
    pub pw_class:   *const c_char,
    pub pw_gecos:   *const c_char,
    pub pw_dir:     *const c_char,  // user's home directory
    pub pw_shell:   *const c_char,  // user's shell
    pub pw_expire:  time_t,         // password expiry time
}

#[cfg(target_os = "linux")]
#[repr(C)]
struct c_passwd {
    pub pw_name:    *const c_char,  // user name
    pub pw_passwd:  *const c_char,  // password field
    pub pw_uid:     uid_t,          // user ID
    pub pw_gid:     gid_t,          // group ID
    pub pw_gecos:   *const c_char,
    pub pw_dir:     *const c_char,  // user's home directory
    pub pw_shell:   *const c_char,  // user's shell
}

#[repr(C)]
struct c_group {
    pub gr_name:   *const c_char,         // group name
    pub gr_passwd: *const c_char,         // password
    pub gr_gid:    gid_t,                 // group id
    pub gr_mem:    *const *const c_char,  // names of users in the group
}

extern {
    fn getpwuid(uid: uid_t) -> *const c_passwd;
    fn getpwnam(user_name: *const c_char) -> *const c_passwd;

    fn getgrgid(gid: gid_t) -> *const c_group;
    fn getgrnam(group_name: *const c_char) -> *const c_group;

    fn getuid() -> uid_t;
    fn geteuid() -> uid_t;

    fn setuid(uid: uid_t) -> c_int;
    fn seteuid(uid: uid_t) -> c_int;

    fn getgid() -> gid_t;
    fn getegid() -> gid_t;

    fn setgid(gid: gid_t) -> c_int;
    fn setegid(gid: gid_t) -> c_int;

    fn setreuid(ruid: uid_t, euid: uid_t) -> c_int;
    fn setregid(rgid: gid_t, egid: gid_t) -> c_int;

    fn setpwent();
    fn getpwent() -> *const c_passwd;
    fn endpwent();
}

#[derive(Clone,Debug)]
/// Information about a particular user.
pub struct User {

    /// This user's ID
    pub uid: uid_t,

    /// This user's name
    pub name: String,

    /// The ID of this user's primary group
    pub primary_group: gid_t,

    /// This user's home directory
    pub home_dir: String,

    /// This user's shell
    pub shell: String,
}

/// Information about a particular group.
#[derive(Clone)]
pub struct Group {

    /// This group's ID
    pub gid: uid_t,

    /// This group's name
    pub name: String,

    /// Vector of the names of the users who belong to this group as a non-primary member
    pub members: Vec<String>,
}

/// A producer of user and group instances that caches every result.
#[derive(Clone)]
pub struct OSUsers {
    users: HashMap<uid_t, Option<User>>,
    users_back: HashMap<String, Option<uid_t>>,

    groups: HashMap<gid_t, Option<Group>>,
    groups_back: HashMap<String, Option<gid_t>>,

    uid: Option<uid_t>,
    gid: Option<gid_t>,
    euid: Option<uid_t>,
    egid: Option<gid_t>,
}

unsafe fn from_raw_buf(p: *const i8) -> String {
    from_utf8_unchecked(CStr::from_ptr(p).to_bytes()).to_string()
}

unsafe fn passwd_to_user(pointer: *const c_passwd) -> Option<User> {
    if !pointer.is_null() {
        let pw = read(pointer);
        Some(User {
            uid: pw.pw_uid as uid_t,
            name: from_raw_buf(pw.pw_name as *const i8),
            primary_group: pw.pw_gid as gid_t,
            home_dir: from_raw_buf(pw.pw_dir as *const i8),
            shell: from_raw_buf(pw.pw_shell as *const i8)
        })
    }
    else {
        None
    }
}

unsafe fn struct_to_group(pointer: *const c_group) -> Option<Group> {
    if !pointer.is_null() {
        let gr = read(pointer);
        let name = from_raw_buf(gr.gr_name as *const i8);
        let members = members(gr.gr_mem);
        Some(Group { gid: gr.gr_gid, name: name, members: members })
    }
    else {
        None
    }
}

unsafe fn members(groups: *const *const c_char) -> Vec<String> {
    let mut i = 0;
    let mut members = vec![];

    // The list of members is a pointer to a pointer of characters, terminated
    // by a null pointer.
    loop {
        let username = groups.offset(i);

        // The first null check here should be unnecessary, but if libc sends
        // us bad data, it's probably better to continue on than crashing...
        if username.is_null() || (*username).is_null() {
            return members;
        }

        members.push(from_raw_buf(*username));
        i += 1;
    }
}

impl Users for OSUsers {
    fn get_user_by_uid(&mut self, uid: uid_t) -> Option<User> {
        match self.users.entry(uid) {
            Vacant(entry) => {
                let user = unsafe { passwd_to_user(getpwuid(uid)) };
                match user {
                    Some(user) => {
                        entry.insert(Some(user.clone()));
                        self.users_back.insert(user.name.clone(), Some(user.uid));
                        Some(user)
                    },
                    None => {
                        entry.insert(None);
                        None
                    }
                }
            },
            Occupied(entry) => entry.get().clone(),
        }
    }

    fn get_user_by_name(&mut self, username: &str) -> Option<User> {
        // to_owned() could change here:
        // https://github.com/rust-lang/rfcs/blob/master/text/0509-collections-reform-part-2.md#alternatives-to-toowned-on-entries
        match self.users_back.entry(username.to_owned()) {
            Vacant(entry) => {
                let username_c = CString::new(username);

                if !username_c.is_ok() {
                    // This usually means the given username contained a '\0' already
                    // It is debatable what to do here
                    return None;
                }

                let user = unsafe { passwd_to_user(getpwnam(username_c.unwrap().as_ptr())) };
                match user {
                    Some(user) => {
                        entry.insert(Some(user.uid));
                        self.users.insert(user.uid, Some(user.clone()));
                        Some(user)
                    },
                    None => {
                        entry.insert(None);
                        None
                    }
                }
            },
            Occupied(entry) => match entry.get() {
                &Some(uid) => self.users[&uid].clone(),
                &None => None,
            }
        }
    }

    fn get_group_by_gid(&mut self, gid: gid_t) -> Option<Group> {
        match self.groups.entry(gid) {
            Vacant(entry) => {
                let group = unsafe { struct_to_group(getgrgid(gid)) };
                match group {
                    Some(group) => {
                        entry.insert(Some(group.clone()));
                        self.groups_back.insert(group.name.clone(), Some(group.gid));
                        Some(group)
                    },
                    None => {
                        entry.insert(None);
                        None
                    }
                }
            },
            Occupied(entry) => entry.get().clone(),
        }
    }

    fn get_group_by_name(&mut self, group_name: &str) -> Option<Group> {
        // to_owned() could change here:
        // https://github.com/rust-lang/rfcs/blob/master/text/0509-collections-reform-part-2.md#alternatives-to-toowned-on-entries
        match self.groups_back.entry(group_name.to_owned()) {
            Vacant(entry) => {
                let group_name_c = CString::new(group_name);

                if !group_name_c.is_ok() {
                    // This usually means the given username contained a '\0' already
                    // It is debatable what to do here
                    return None;
                }

                let user = unsafe { struct_to_group(getgrnam(group_name_c.unwrap().as_ptr())) };
                match user {
                    Some(group) => {
                        entry.insert(Some(group.gid));
                        self.groups.insert(group.gid, Some(group.clone()));
                        Some(group)
                    },
                    None => {
                        entry.insert(None);
                        None
                    }
                }
            },
            Occupied(entry) => match entry.get() {
                &Some(gid) => self.groups[&gid].clone(),
                &None => None,
            }
        }
    }

    fn get_current_uid(&mut self) -> uid_t {
        match self.uid {
            Some(uid) => uid,
            None => {
                let uid = unsafe { getuid() };
                self.uid = Some(uid);
                uid
            }
        }
    }

    /// Return the username of the user running the process.
    fn get_current_username(&mut self) -> Option<String> {
        let uid = self.get_current_uid();
        self.get_user_by_uid(uid).map(|u| u.name)
    }

    fn get_current_gid(&mut self) -> gid_t {
        match self.gid {
            Some(gid) => gid,
            None => {
                let gid = unsafe { getgid() };
                self.gid = Some(gid);
                gid
            }
        }
    }

    fn get_current_groupname(&mut self) -> Option<String> {
        let gid = self.get_current_gid();
        self.get_group_by_gid(gid).map(|g| g.name)
    }

    fn get_effective_gid(&mut self) -> gid_t {
        match self.egid {
            Some(gid) => gid,
            None => {
                let gid = unsafe { getegid() };
                self.egid = Some(gid);
                gid
            }
        }
    }

    fn get_effective_groupname(&mut self) -> Option<String> {
        let gid = self.get_effective_gid();
        self.get_group_by_gid(gid).map(|g| g.name)
    }

    fn get_effective_uid(&mut self) -> uid_t {
        match self.euid {
            Some(uid) => uid,
            None => {
                let uid = unsafe { geteuid() };
                self.euid = Some(uid);
                uid
            }
        }
    }

    fn get_effective_username(&mut self) -> Option<String> {
        let uid = self.get_effective_uid();
        self.get_user_by_uid(uid).map(|u| u.name)
    }
}

pub struct UserIterator<'a> {
    users: &'a mut OSUsers,
}

impl<'a> UserIterator<'a> {
    fn new(users: &mut OSUsers) -> UserIterator {
        unsafe { setpwent() };
        UserIterator { users: users }
    }
}

impl<'a> Drop for UserIterator<'a> {
    fn drop(&mut self) {
        unsafe { endpwent() };
    }
}

impl<'a> Iterator for UserIterator<'a> {
    type Item = User;

    fn next(&mut self) -> Option<Self::Item> {
        if let Some(user) = unsafe { passwd_to_user(getpwent()) } {
            self.users.users.insert(user.uid, Some(user.clone()));
            self.users.users_back.insert(user.name.clone(), Some(user.uid.clone()));
            Some(user)
        } else {
            None
        }
    }
}

impl OSUsers {
    /// Create a new empty OS Users object.
    pub fn empty_cache() -> OSUsers {
        OSUsers {
            users:       HashMap::new(),
            users_back:  HashMap::new(),
            groups:      HashMap::new(),
            groups_back: HashMap::new(),
            uid:         None,
            gid:         None,
            euid:        None,
            egid:        None,
        }
    }

    /* XXX: this should be under a mutex or something */
    pub fn get_all_users(&mut self) -> UserIterator {
        return UserIterator::new(self);
    }
}

/// Return a User object if one exists for the given user ID; otherwise, return None.
pub fn get_user_by_uid(uid: uid_t) -> Option<User> {
    OSUsers::empty_cache().get_user_by_uid(uid)
}

/// Return a User object if one exists for the given username; otherwise, return None.
pub fn get_user_by_name(username: &str) -> Option<User> {
    OSUsers::empty_cache().get_user_by_name(username)
}

/// Return a Group object if one exists for the given group ID; otherwise, return None.
pub fn get_group_by_gid(gid: gid_t) -> Option<Group> {
    OSUsers::empty_cache().get_group_by_gid(gid)
}

/// Return a Group object if one exists for the given groupname; otherwise, return None.
pub fn get_group_by_name(group_name: &str) -> Option<Group> {
    OSUsers::empty_cache().get_group_by_name(group_name)
}

/// Return the user ID for the user running the process.
pub fn get_current_uid() -> uid_t {
    OSUsers::empty_cache().get_current_uid()
}

/// Return the username of the user running the process.
pub fn get_current_username() -> Option<String> {
    OSUsers::empty_cache().get_current_username()
}

/// Return the user ID for the effective user running the process.
pub fn get_effective_uid() -> uid_t {
    OSUsers::empty_cache().get_effective_uid()
}

/// Return the username of the effective user running the process.
pub fn get_effective_username() -> Option<String> {
    OSUsers::empty_cache().get_effective_username()
}

/// Return the group ID for the user running the process.
pub fn get_current_gid() -> gid_t {
    OSUsers::empty_cache().get_current_gid()
}

/// Return the groupname of the user running the process.
pub fn get_current_groupname() -> Option<String> {
    OSUsers::empty_cache().get_current_groupname()
}

/// Return the group ID for the effective user running the process.
pub fn get_effective_gid() -> gid_t {
    OSUsers::empty_cache().get_effective_gid()
}

/// Return the groupname of the effective user running the process.
pub fn get_effective_groupname() -> Option<String> {
    OSUsers::empty_cache().get_effective_groupname()
}

/// Set current user for the running process, requires root priviledges.
pub fn set_current_uid(uid: uid_t) -> Result<(), io::Error> {
    match unsafe { setuid(uid) } {
        0 => Ok(()),
        -1 => Err(io::Error::last_os_error()),
        _ => unreachable!()
    }
}

/// Set current group for the running process, requires root priviledges.
pub fn set_current_gid(gid: gid_t) -> Result<(), io::Error> {
    match unsafe { setgid(gid) } {
        0 => Ok(()),
        -1 => Err(io::Error::last_os_error()),
        _ => unreachable!()
    }
}

/// Set effective user for the running process, requires root priviledges.
pub fn set_effective_uid(uid: uid_t) -> Result<(), io::Error> {
    match unsafe { seteuid(uid) } {
        0 => Ok(()),
        -1 => Err(io::Error::last_os_error()),
        _ => unreachable!()
    }
}

/// Set effective user for the running process, requires root priviledges.
pub fn set_effective_gid(gid: gid_t) -> Result<(), io::Error> {
    match unsafe { setegid(gid) } {
        0 => Ok(()),
        -1 => Err(io::Error::last_os_error()),
        _ => unreachable!()
    }
}

/// Atomically set current and effective user for the running process, requires root priviledges.
pub fn set_both_uid(ruid: uid_t, euid: uid_t) -> Result<(), io::Error> {
    match unsafe { setreuid(ruid, euid) } {
        0 => Ok(()),
        -1 => Err(io::Error::last_os_error()),
        _ => unreachable!()
    }
}

/// Atomically set current and effective group for the running process, requires root priviledges.
pub fn set_both_gid(rgid: gid_t, egid: gid_t) -> Result<(), io::Error> {
    match unsafe { setregid(rgid, egid) } {
        0 => Ok(()),
        -1 => Err(io::Error::last_os_error()),
        _ => unreachable!()
    }
}

pub struct SwitchUserGuard {
    uid: uid_t,
    gid: gid_t,
}

impl Drop for SwitchUserGuard {
    fn drop(&mut self) {
        // Panic on error here, as failing to set values back
        // is a possible security breach.
        set_effective_uid(self.uid).unwrap();
        set_effective_gid(self.gid).unwrap();
    }
}

/// Safely switch user and group for the current scope.
/// Requires root access.
///
/// ```ignore
/// {
///     let _guard = switch_user_group(1001, 1001);
///     // current and effective user and group ids are 1001
/// }
/// // back to the old values
/// ```
///
/// Use with care! Possible security issues can happen, as Rust doesn't
/// guarantee running the destructor! If in doubt run `drop()` method
/// on the guard value manually!
pub fn switch_user_group(uid: uid_t, gid: gid_t) -> Result<SwitchUserGuard, io::Error> {
    let current_state = SwitchUserGuard {
        uid: get_effective_uid(),
        gid: get_effective_gid(),
    };

    try!(set_effective_uid(uid));
    try!(set_effective_gid(gid));
    Ok(current_state)
}

#[cfg(test)]
mod test {
    use super::{Users, OSUsers, get_current_username};

    #[test]
    fn uid() {
        OSUsers::empty_cache().get_current_uid();
    }

    #[test]
    fn username() {
        let mut users = OSUsers::empty_cache();
        let uid = users.get_current_uid();
        assert_eq!(get_current_username().unwrap(), users.get_user_by_uid(uid).unwrap().name);
    }

    #[test]
    fn uid_for_username() {
        let mut users = OSUsers::empty_cache();
        let uid = users.get_current_uid();
        let user = users.get_user_by_uid(uid).unwrap();
        assert_eq!(user.uid, uid);
    }

    #[test]
    fn username_for_uid_for_username() {
        let mut users = OSUsers::empty_cache();
        let uid = users.get_current_uid();
        let user = users.get_user_by_uid(uid).unwrap();
        let user2 = users.get_user_by_uid(user.uid).unwrap();
        assert_eq!(user2.uid, uid);
    }
>>>>>>> 0940e6ae

mod base;
pub use base::{User, Group, os};
pub use base::{get_user_by_uid, get_user_by_name};
pub use base::{get_group_by_gid, get_group_by_name};
pub use base::{get_current_uid, get_current_username};
pub use base::{get_effective_uid, get_effective_username};
pub use base::{get_current_gid, get_current_groupname};
pub use base::{get_effective_gid, get_effective_groupname};


pub mod cache;
pub use cache::UsersCache;

pub mod mock;

pub mod switch;

<<<<<<< HEAD
mod traits;
pub use traits::{Users, Groups};
=======
        // Group names containing '\0' cannot be used (for now)
        let group = users.get_group_by_name("users\0");
        assert!(group.is_none());
    }

    #[test]
    fn get_user_from_all() {
        // Attempt to find current user in all users
        let mut users = OSUsers::empty_cache();
        let cur_uid = users.get_current_uid();

        assert!(users.get_all_users().find(|user| user.uid == cur_uid).is_some());
    }
}
>>>>>>> 0940e6ae
<|MERGE_RESOLUTION|>--- conflicted
+++ resolved
@@ -104,7 +104,6 @@
 //! Use the mocking module to create custom tables to test your code for these
 //! edge cases.
 
-<<<<<<< HEAD
 #![warn(missing_copy_implementations)]
 #![warn(missing_docs)]
 #![warn(trivial_casts, trivial_numeric_casts)]
@@ -112,639 +111,6 @@
 
 extern crate libc;
 pub use libc::{uid_t, gid_t};
-=======
-extern crate libc;
-pub use libc::{uid_t, gid_t, c_int};
-#[cfg(any(target_os = "macos", target_os = "freebsd", target_os = "dragonfly"))]
-use libc::{c_char, time_t};
-#[cfg(target_os = "linux")]
-use libc::c_char;
-
-use std::borrow::ToOwned;
-use std::collections::hash_map::Entry::{Occupied, Vacant};
-use std::collections::HashMap;
-use std::ffi::{CStr, CString};
-use std::io;
-use std::ptr::read;
-use std::str::from_utf8_unchecked;
-
-pub mod mock;
-
-
-/// The trait for the `OSUsers` object.
-pub trait Users {
-
-    /// Return a User object if one exists for the given user ID; otherwise, return None.
-    fn get_user_by_uid(&mut self, uid: uid_t) -> Option<User>;
-
-    /// Return a User object if one exists for the given username; otherwise, return None.
-    fn get_user_by_name(&mut self, username: &str) -> Option<User>;
-
-    /// Return a Group object if one exists for the given group ID; otherwise, return None.
-    fn get_group_by_gid(&mut self, gid: gid_t) -> Option<Group>;
-
-    /// Return a Group object if one exists for the given groupname; otherwise, return None.
-    fn get_group_by_name(&mut self, group_name: &str) -> Option<Group>;
-
-    /// Return the user ID for the user running the process.
-    fn get_current_uid(&mut self) -> uid_t;
-
-    /// Return the username of the user running the process.
-    fn get_current_username(&mut self) -> Option<String>;
-
-    /// Return the group ID for the user running the process.
-    fn get_current_gid(&mut self) -> gid_t;
-
-    /// Return the group name of the user running the process.
-    fn get_current_groupname(&mut self) -> Option<String>;
-
-    /// Return the effective user id.
-    fn get_effective_uid(&mut self) -> uid_t;
-
-    /// Return the effective group id.
-    fn get_effective_gid(&mut self) -> gid_t;
-
-    /// Return the effective username.
-    fn get_effective_username(&mut self) -> Option<String>;
-
-    /// Return the effective group name.
-    fn get_effective_groupname(&mut self) -> Option<String>;
-}
-
-#[cfg(any(target_os = "macos", target_os = "freebsd", target_os = "dragonfly"))]
-#[repr(C)]
-struct c_passwd {
-    pub pw_name:    *const c_char,  // user name
-    pub pw_passwd:  *const c_char,  // password field
-    pub pw_uid:     uid_t,          // user ID
-    pub pw_gid:     gid_t,          // group ID
-    pub pw_change:  time_t,         // password change time
-    pub pw_class:   *const c_char,
-    pub pw_gecos:   *const c_char,
-    pub pw_dir:     *const c_char,  // user's home directory
-    pub pw_shell:   *const c_char,  // user's shell
-    pub pw_expire:  time_t,         // password expiry time
-}
-
-#[cfg(target_os = "linux")]
-#[repr(C)]
-struct c_passwd {
-    pub pw_name:    *const c_char,  // user name
-    pub pw_passwd:  *const c_char,  // password field
-    pub pw_uid:     uid_t,          // user ID
-    pub pw_gid:     gid_t,          // group ID
-    pub pw_gecos:   *const c_char,
-    pub pw_dir:     *const c_char,  // user's home directory
-    pub pw_shell:   *const c_char,  // user's shell
-}
-
-#[repr(C)]
-struct c_group {
-    pub gr_name:   *const c_char,         // group name
-    pub gr_passwd: *const c_char,         // password
-    pub gr_gid:    gid_t,                 // group id
-    pub gr_mem:    *const *const c_char,  // names of users in the group
-}
-
-extern {
-    fn getpwuid(uid: uid_t) -> *const c_passwd;
-    fn getpwnam(user_name: *const c_char) -> *const c_passwd;
-
-    fn getgrgid(gid: gid_t) -> *const c_group;
-    fn getgrnam(group_name: *const c_char) -> *const c_group;
-
-    fn getuid() -> uid_t;
-    fn geteuid() -> uid_t;
-
-    fn setuid(uid: uid_t) -> c_int;
-    fn seteuid(uid: uid_t) -> c_int;
-
-    fn getgid() -> gid_t;
-    fn getegid() -> gid_t;
-
-    fn setgid(gid: gid_t) -> c_int;
-    fn setegid(gid: gid_t) -> c_int;
-
-    fn setreuid(ruid: uid_t, euid: uid_t) -> c_int;
-    fn setregid(rgid: gid_t, egid: gid_t) -> c_int;
-
-    fn setpwent();
-    fn getpwent() -> *const c_passwd;
-    fn endpwent();
-}
-
-#[derive(Clone,Debug)]
-/// Information about a particular user.
-pub struct User {
-
-    /// This user's ID
-    pub uid: uid_t,
-
-    /// This user's name
-    pub name: String,
-
-    /// The ID of this user's primary group
-    pub primary_group: gid_t,
-
-    /// This user's home directory
-    pub home_dir: String,
-
-    /// This user's shell
-    pub shell: String,
-}
-
-/// Information about a particular group.
-#[derive(Clone)]
-pub struct Group {
-
-    /// This group's ID
-    pub gid: uid_t,
-
-    /// This group's name
-    pub name: String,
-
-    /// Vector of the names of the users who belong to this group as a non-primary member
-    pub members: Vec<String>,
-}
-
-/// A producer of user and group instances that caches every result.
-#[derive(Clone)]
-pub struct OSUsers {
-    users: HashMap<uid_t, Option<User>>,
-    users_back: HashMap<String, Option<uid_t>>,
-
-    groups: HashMap<gid_t, Option<Group>>,
-    groups_back: HashMap<String, Option<gid_t>>,
-
-    uid: Option<uid_t>,
-    gid: Option<gid_t>,
-    euid: Option<uid_t>,
-    egid: Option<gid_t>,
-}
-
-unsafe fn from_raw_buf(p: *const i8) -> String {
-    from_utf8_unchecked(CStr::from_ptr(p).to_bytes()).to_string()
-}
-
-unsafe fn passwd_to_user(pointer: *const c_passwd) -> Option<User> {
-    if !pointer.is_null() {
-        let pw = read(pointer);
-        Some(User {
-            uid: pw.pw_uid as uid_t,
-            name: from_raw_buf(pw.pw_name as *const i8),
-            primary_group: pw.pw_gid as gid_t,
-            home_dir: from_raw_buf(pw.pw_dir as *const i8),
-            shell: from_raw_buf(pw.pw_shell as *const i8)
-        })
-    }
-    else {
-        None
-    }
-}
-
-unsafe fn struct_to_group(pointer: *const c_group) -> Option<Group> {
-    if !pointer.is_null() {
-        let gr = read(pointer);
-        let name = from_raw_buf(gr.gr_name as *const i8);
-        let members = members(gr.gr_mem);
-        Some(Group { gid: gr.gr_gid, name: name, members: members })
-    }
-    else {
-        None
-    }
-}
-
-unsafe fn members(groups: *const *const c_char) -> Vec<String> {
-    let mut i = 0;
-    let mut members = vec![];
-
-    // The list of members is a pointer to a pointer of characters, terminated
-    // by a null pointer.
-    loop {
-        let username = groups.offset(i);
-
-        // The first null check here should be unnecessary, but if libc sends
-        // us bad data, it's probably better to continue on than crashing...
-        if username.is_null() || (*username).is_null() {
-            return members;
-        }
-
-        members.push(from_raw_buf(*username));
-        i += 1;
-    }
-}
-
-impl Users for OSUsers {
-    fn get_user_by_uid(&mut self, uid: uid_t) -> Option<User> {
-        match self.users.entry(uid) {
-            Vacant(entry) => {
-                let user = unsafe { passwd_to_user(getpwuid(uid)) };
-                match user {
-                    Some(user) => {
-                        entry.insert(Some(user.clone()));
-                        self.users_back.insert(user.name.clone(), Some(user.uid));
-                        Some(user)
-                    },
-                    None => {
-                        entry.insert(None);
-                        None
-                    }
-                }
-            },
-            Occupied(entry) => entry.get().clone(),
-        }
-    }
-
-    fn get_user_by_name(&mut self, username: &str) -> Option<User> {
-        // to_owned() could change here:
-        // https://github.com/rust-lang/rfcs/blob/master/text/0509-collections-reform-part-2.md#alternatives-to-toowned-on-entries
-        match self.users_back.entry(username.to_owned()) {
-            Vacant(entry) => {
-                let username_c = CString::new(username);
-
-                if !username_c.is_ok() {
-                    // This usually means the given username contained a '\0' already
-                    // It is debatable what to do here
-                    return None;
-                }
-
-                let user = unsafe { passwd_to_user(getpwnam(username_c.unwrap().as_ptr())) };
-                match user {
-                    Some(user) => {
-                        entry.insert(Some(user.uid));
-                        self.users.insert(user.uid, Some(user.clone()));
-                        Some(user)
-                    },
-                    None => {
-                        entry.insert(None);
-                        None
-                    }
-                }
-            },
-            Occupied(entry) => match entry.get() {
-                &Some(uid) => self.users[&uid].clone(),
-                &None => None,
-            }
-        }
-    }
-
-    fn get_group_by_gid(&mut self, gid: gid_t) -> Option<Group> {
-        match self.groups.entry(gid) {
-            Vacant(entry) => {
-                let group = unsafe { struct_to_group(getgrgid(gid)) };
-                match group {
-                    Some(group) => {
-                        entry.insert(Some(group.clone()));
-                        self.groups_back.insert(group.name.clone(), Some(group.gid));
-                        Some(group)
-                    },
-                    None => {
-                        entry.insert(None);
-                        None
-                    }
-                }
-            },
-            Occupied(entry) => entry.get().clone(),
-        }
-    }
-
-    fn get_group_by_name(&mut self, group_name: &str) -> Option<Group> {
-        // to_owned() could change here:
-        // https://github.com/rust-lang/rfcs/blob/master/text/0509-collections-reform-part-2.md#alternatives-to-toowned-on-entries
-        match self.groups_back.entry(group_name.to_owned()) {
-            Vacant(entry) => {
-                let group_name_c = CString::new(group_name);
-
-                if !group_name_c.is_ok() {
-                    // This usually means the given username contained a '\0' already
-                    // It is debatable what to do here
-                    return None;
-                }
-
-                let user = unsafe { struct_to_group(getgrnam(group_name_c.unwrap().as_ptr())) };
-                match user {
-                    Some(group) => {
-                        entry.insert(Some(group.gid));
-                        self.groups.insert(group.gid, Some(group.clone()));
-                        Some(group)
-                    },
-                    None => {
-                        entry.insert(None);
-                        None
-                    }
-                }
-            },
-            Occupied(entry) => match entry.get() {
-                &Some(gid) => self.groups[&gid].clone(),
-                &None => None,
-            }
-        }
-    }
-
-    fn get_current_uid(&mut self) -> uid_t {
-        match self.uid {
-            Some(uid) => uid,
-            None => {
-                let uid = unsafe { getuid() };
-                self.uid = Some(uid);
-                uid
-            }
-        }
-    }
-
-    /// Return the username of the user running the process.
-    fn get_current_username(&mut self) -> Option<String> {
-        let uid = self.get_current_uid();
-        self.get_user_by_uid(uid).map(|u| u.name)
-    }
-
-    fn get_current_gid(&mut self) -> gid_t {
-        match self.gid {
-            Some(gid) => gid,
-            None => {
-                let gid = unsafe { getgid() };
-                self.gid = Some(gid);
-                gid
-            }
-        }
-    }
-
-    fn get_current_groupname(&mut self) -> Option<String> {
-        let gid = self.get_current_gid();
-        self.get_group_by_gid(gid).map(|g| g.name)
-    }
-
-    fn get_effective_gid(&mut self) -> gid_t {
-        match self.egid {
-            Some(gid) => gid,
-            None => {
-                let gid = unsafe { getegid() };
-                self.egid = Some(gid);
-                gid
-            }
-        }
-    }
-
-    fn get_effective_groupname(&mut self) -> Option<String> {
-        let gid = self.get_effective_gid();
-        self.get_group_by_gid(gid).map(|g| g.name)
-    }
-
-    fn get_effective_uid(&mut self) -> uid_t {
-        match self.euid {
-            Some(uid) => uid,
-            None => {
-                let uid = unsafe { geteuid() };
-                self.euid = Some(uid);
-                uid
-            }
-        }
-    }
-
-    fn get_effective_username(&mut self) -> Option<String> {
-        let uid = self.get_effective_uid();
-        self.get_user_by_uid(uid).map(|u| u.name)
-    }
-}
-
-pub struct UserIterator<'a> {
-    users: &'a mut OSUsers,
-}
-
-impl<'a> UserIterator<'a> {
-    fn new(users: &mut OSUsers) -> UserIterator {
-        unsafe { setpwent() };
-        UserIterator { users: users }
-    }
-}
-
-impl<'a> Drop for UserIterator<'a> {
-    fn drop(&mut self) {
-        unsafe { endpwent() };
-    }
-}
-
-impl<'a> Iterator for UserIterator<'a> {
-    type Item = User;
-
-    fn next(&mut self) -> Option<Self::Item> {
-        if let Some(user) = unsafe { passwd_to_user(getpwent()) } {
-            self.users.users.insert(user.uid, Some(user.clone()));
-            self.users.users_back.insert(user.name.clone(), Some(user.uid.clone()));
-            Some(user)
-        } else {
-            None
-        }
-    }
-}
-
-impl OSUsers {
-    /// Create a new empty OS Users object.
-    pub fn empty_cache() -> OSUsers {
-        OSUsers {
-            users:       HashMap::new(),
-            users_back:  HashMap::new(),
-            groups:      HashMap::new(),
-            groups_back: HashMap::new(),
-            uid:         None,
-            gid:         None,
-            euid:        None,
-            egid:        None,
-        }
-    }
-
-    /* XXX: this should be under a mutex or something */
-    pub fn get_all_users(&mut self) -> UserIterator {
-        return UserIterator::new(self);
-    }
-}
-
-/// Return a User object if one exists for the given user ID; otherwise, return None.
-pub fn get_user_by_uid(uid: uid_t) -> Option<User> {
-    OSUsers::empty_cache().get_user_by_uid(uid)
-}
-
-/// Return a User object if one exists for the given username; otherwise, return None.
-pub fn get_user_by_name(username: &str) -> Option<User> {
-    OSUsers::empty_cache().get_user_by_name(username)
-}
-
-/// Return a Group object if one exists for the given group ID; otherwise, return None.
-pub fn get_group_by_gid(gid: gid_t) -> Option<Group> {
-    OSUsers::empty_cache().get_group_by_gid(gid)
-}
-
-/// Return a Group object if one exists for the given groupname; otherwise, return None.
-pub fn get_group_by_name(group_name: &str) -> Option<Group> {
-    OSUsers::empty_cache().get_group_by_name(group_name)
-}
-
-/// Return the user ID for the user running the process.
-pub fn get_current_uid() -> uid_t {
-    OSUsers::empty_cache().get_current_uid()
-}
-
-/// Return the username of the user running the process.
-pub fn get_current_username() -> Option<String> {
-    OSUsers::empty_cache().get_current_username()
-}
-
-/// Return the user ID for the effective user running the process.
-pub fn get_effective_uid() -> uid_t {
-    OSUsers::empty_cache().get_effective_uid()
-}
-
-/// Return the username of the effective user running the process.
-pub fn get_effective_username() -> Option<String> {
-    OSUsers::empty_cache().get_effective_username()
-}
-
-/// Return the group ID for the user running the process.
-pub fn get_current_gid() -> gid_t {
-    OSUsers::empty_cache().get_current_gid()
-}
-
-/// Return the groupname of the user running the process.
-pub fn get_current_groupname() -> Option<String> {
-    OSUsers::empty_cache().get_current_groupname()
-}
-
-/// Return the group ID for the effective user running the process.
-pub fn get_effective_gid() -> gid_t {
-    OSUsers::empty_cache().get_effective_gid()
-}
-
-/// Return the groupname of the effective user running the process.
-pub fn get_effective_groupname() -> Option<String> {
-    OSUsers::empty_cache().get_effective_groupname()
-}
-
-/// Set current user for the running process, requires root priviledges.
-pub fn set_current_uid(uid: uid_t) -> Result<(), io::Error> {
-    match unsafe { setuid(uid) } {
-        0 => Ok(()),
-        -1 => Err(io::Error::last_os_error()),
-        _ => unreachable!()
-    }
-}
-
-/// Set current group for the running process, requires root priviledges.
-pub fn set_current_gid(gid: gid_t) -> Result<(), io::Error> {
-    match unsafe { setgid(gid) } {
-        0 => Ok(()),
-        -1 => Err(io::Error::last_os_error()),
-        _ => unreachable!()
-    }
-}
-
-/// Set effective user for the running process, requires root priviledges.
-pub fn set_effective_uid(uid: uid_t) -> Result<(), io::Error> {
-    match unsafe { seteuid(uid) } {
-        0 => Ok(()),
-        -1 => Err(io::Error::last_os_error()),
-        _ => unreachable!()
-    }
-}
-
-/// Set effective user for the running process, requires root priviledges.
-pub fn set_effective_gid(gid: gid_t) -> Result<(), io::Error> {
-    match unsafe { setegid(gid) } {
-        0 => Ok(()),
-        -1 => Err(io::Error::last_os_error()),
-        _ => unreachable!()
-    }
-}
-
-/// Atomically set current and effective user for the running process, requires root priviledges.
-pub fn set_both_uid(ruid: uid_t, euid: uid_t) -> Result<(), io::Error> {
-    match unsafe { setreuid(ruid, euid) } {
-        0 => Ok(()),
-        -1 => Err(io::Error::last_os_error()),
-        _ => unreachable!()
-    }
-}
-
-/// Atomically set current and effective group for the running process, requires root priviledges.
-pub fn set_both_gid(rgid: gid_t, egid: gid_t) -> Result<(), io::Error> {
-    match unsafe { setregid(rgid, egid) } {
-        0 => Ok(()),
-        -1 => Err(io::Error::last_os_error()),
-        _ => unreachable!()
-    }
-}
-
-pub struct SwitchUserGuard {
-    uid: uid_t,
-    gid: gid_t,
-}
-
-impl Drop for SwitchUserGuard {
-    fn drop(&mut self) {
-        // Panic on error here, as failing to set values back
-        // is a possible security breach.
-        set_effective_uid(self.uid).unwrap();
-        set_effective_gid(self.gid).unwrap();
-    }
-}
-
-/// Safely switch user and group for the current scope.
-/// Requires root access.
-///
-/// ```ignore
-/// {
-///     let _guard = switch_user_group(1001, 1001);
-///     // current and effective user and group ids are 1001
-/// }
-/// // back to the old values
-/// ```
-///
-/// Use with care! Possible security issues can happen, as Rust doesn't
-/// guarantee running the destructor! If in doubt run `drop()` method
-/// on the guard value manually!
-pub fn switch_user_group(uid: uid_t, gid: gid_t) -> Result<SwitchUserGuard, io::Error> {
-    let current_state = SwitchUserGuard {
-        uid: get_effective_uid(),
-        gid: get_effective_gid(),
-    };
-
-    try!(set_effective_uid(uid));
-    try!(set_effective_gid(gid));
-    Ok(current_state)
-}
-
-#[cfg(test)]
-mod test {
-    use super::{Users, OSUsers, get_current_username};
-
-    #[test]
-    fn uid() {
-        OSUsers::empty_cache().get_current_uid();
-    }
-
-    #[test]
-    fn username() {
-        let mut users = OSUsers::empty_cache();
-        let uid = users.get_current_uid();
-        assert_eq!(get_current_username().unwrap(), users.get_user_by_uid(uid).unwrap().name);
-    }
-
-    #[test]
-    fn uid_for_username() {
-        let mut users = OSUsers::empty_cache();
-        let uid = users.get_current_uid();
-        let user = users.get_user_by_uid(uid).unwrap();
-        assert_eq!(user.uid, uid);
-    }
-
-    #[test]
-    fn username_for_uid_for_username() {
-        let mut users = OSUsers::empty_cache();
-        let uid = users.get_current_uid();
-        let user = users.get_user_by_uid(uid).unwrap();
-        let user2 = users.get_user_by_uid(user.uid).unwrap();
-        assert_eq!(user2.uid, uid);
-    }
->>>>>>> 0940e6ae
 
 mod base;
 pub use base::{User, Group, os};
@@ -754,6 +120,7 @@
 pub use base::{get_effective_uid, get_effective_username};
 pub use base::{get_current_gid, get_current_groupname};
 pub use base::{get_effective_gid, get_effective_groupname};
+pub use base::AllUsers;
 
 
 pub mod cache;
@@ -763,22 +130,5 @@
 
 pub mod switch;
 
-<<<<<<< HEAD
 mod traits;
-pub use traits::{Users, Groups};
-=======
-        // Group names containing '\0' cannot be used (for now)
-        let group = users.get_group_by_name("users\0");
-        assert!(group.is_none());
-    }
-
-    #[test]
-    fn get_user_from_all() {
-        // Attempt to find current user in all users
-        let mut users = OSUsers::empty_cache();
-        let cur_uid = users.get_current_uid();
-
-        assert!(users.get_all_users().find(|user| user.uid == cur_uid).is_some());
-    }
-}
->>>>>>> 0940e6ae
+pub use traits::{Users, Groups};